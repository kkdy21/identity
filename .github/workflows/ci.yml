<<<<<<< HEAD
name: SpaceONE CI
=======
name: SpaceONE Docker upload

>>>>>>> 2b88f9ee
on:
  push:
    branches:
      - master
jobs:
  initialize:
    runs-on: ubuntu-latest
    steps:
      - uses: actions/checkout@v2

      - name: Set environment virables
        env:
          # 이 곳에서 환경변수를 통해 설정 관리
          SERVICE: identity
          PYPI_UPLOAD: true # upload pypi if this is true
          DOCKER_UPLOAD: true
          # LOCATION points the parent directory
          LOCATION_SETUP_PY: dist/python # optional. for pypi upload
          LOCATION_VERSION: . # the location for VERSION file (ex- . means the location of VERSION is ./VERSION)
          LOCATION_DOCKERFILE: .
          IS_SUDO: false
        run: |
          echo "::set-env name=SERVICE::$SERVICE"
          echo "::set-env name=PYPI_UPLOAD::$PYPI_UPLOAD"
          echo "::set-env name=DOCKER_UPLOAD::$DOCKER_UPLOAD"
          echo "::set-env name=LOCATION_SETUP_PY::$LOCATION_SETUP_PY"
          echo "::set-env name=LOCATION_VERSION::$LOCATION_VERSION"
          echo "::set-env name=LOCATION_DOCKERFILE::$LOCATION_DOCKERFILE"
          echo "::set-env name=IS_SUDO::$IS_SUDO"
      - name: Clone master branch
          uses: actions/checkout@v2
          with:
            ref: master
            path: master_branch
            - name: Compare version
              run: |
                echo "MASTER BRANCH VERSION"
                cat master_branch/$LOCATION_VERSION/VERSION
                echo -e "\n\n"

                echo "PR VERSION"
                cat $LOCATION_VERSION/VERSION
                echo -e "\n\n"

                echo "::set-env name=IS_NEW_VERSION::false"
                cmp --silent master_branch/$LOCATION_VERSION/VERSION $LOCATION_VERSION/VERSION || \
                echo "::set-env name=IS_NEW_VERSION::true"

                version=$(cat $LOCATION_VERSION/VERSION)-${{ github.run_id }}
                echo "::set-env name=VERSION::$version"
  pypi:
    needs: initialize
    runs-on: ubuntu-latest
    if: env.PYPI_UPLOAD == 'true'
    steps:
      - uses: actions/checkout@v2

      - name: Set up Python
        uses: actions/setup-python@v2
        with:
          python-version: '3.8'
          - name: Install dependencies
            run: |
              if [ $IS_SUDO = true ]
                then
                  sudo python -m pip install --upgrade pip
                  sudo pip install setuptools wheel twine
                else
                  python -m pip install --upgrade pip
                  pip install setuptools wheel twine
              fi
      - name: Build
        run: |
          if test -f "Makefile"; then
            make all
          fi
          cd $LOCATION_SETUP_PY
          if [ $IS_SUDO = true ]
            then
              sudo python setup.py sdist bdist_wheel
            else
              python setup.py sdist bdist_wheel
          fi
      - name: Upload Pypi
        id: upload
        run: |
          cd $LOCATION_SETUP_PY
          if [ $IS_SUDO = true ]
            then
              sudo twine upload dist/*.whl --username ${{ secrets.PYPI_USERNAME }} --password ${{ secrets.PYPI_PASSWORD }} --verbose
            else
              twine upload dist/*.whl --username ${{ secrets.PYPI_USERNAME }} --password ${{ secrets.PYPI_PASSWORD }} --verbose
          fi

  docker:
    needs: initialize
    runs-on: ubuntu-latest
    if: env.DOCKER_UPLOAD == 'true'
    steps:
    - uses: actions/checkout@v2

    - name: Upload docker
      uses: docker/build-push-action@v1
      with:
        repository: ${{ env.IMAGE_PREFIX }}/${{ env.SERVICE }}
        username: ${{ secrets.DOCKER_USERNAME }}
        password: ${{ secrets.DOCKER_PASSWORD }}
        workdir: ${{ env.LOCATION_DOCKERFILE }}
        tags: latest,${{ env.VERSION }}<|MERGE_RESOLUTION|>--- conflicted
+++ resolved
@@ -1,9 +1,5 @@
-<<<<<<< HEAD
 name: SpaceONE CI
-=======
-name: SpaceONE Docker upload
 
->>>>>>> 2b88f9ee
 on:
   push:
     branches:
